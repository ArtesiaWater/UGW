--- conflicted
+++ resolved
@@ -1,719 +1,706 @@
-import sys
-import os
-import warnings
-from timeit import default_timer
-
-import geopandas as gpd
-import matplotlib as mpl
-import matplotlib.pyplot as plt
-import numpy as np
-import pandas as pd
-import xarray as xr
-import rasterio
-from mpl_toolkits.axes_grid1 import make_axes_locatable
-from tqdm import tqdm
-import flopy as fp  # latest develop branch
-
-# import modules from NHFLO repo (for now)
-sys.path.insert(2, "../../../../NHFLO/NHFLOPY")
-from modules import mgrid, mtime, subsurface, util, rws, surface_water, ahn
-from utils import de_lange
-
-start = default_timer()
-
-mpl.interactive(True)
-
-# %% Model settings
-
-use_cache = True
-model_ws = r'../../model/schoonhoven'
-model_name = 'schoonhoven'
-
-# method
-riv_method = "aggregated"
-delange = True
-
-# geef hier paths op
-datadir = r'../../../data'
-figdir = os.path.join(model_ws, 'figure')
-cachedir = os.path.join(model_ws, 'cache')
-
-# verander dit niet
-if not os.path.exists(model_ws):
-    os.makedirs(model_ws)
-
-if not os.path.exists(figdir):
-    os.mkdir(figdir)
-
-if not os.path.exists(cachedir):
-    os.mkdir(cachedir)
-
-# %% Shapefile (for RIV and extent)
-# read shapefile
-water_shp = os.path.join(datadir, "modflow_sfw_schoonhoven", "waterareas.shp")
-sfw = gpd.read_file(water_shp)
-
-# %% Time discretization
-# general
-time_units = 'DAYS'
-nstp = 1
-tsmult = 1.0
-
-# steady-state/transient
-steady_state = False  # steady state flag
-start_time = '2019-01-01'  # start time (after the steady state period)
-
-# no. of transient time steps (only if steady is False)
-transient_timesteps = int(365 / 10)
-steady_start = True  # if True start transient model with steady timestep
-perlen = 10  # length of timestep in time_units (see below)
-
-# %% time discretization
-model_ds = mtime.get_model_ds_time(start_time=start_time,
-                                   steady_state=steady_state,
-                                   steady_start=steady_start,
-                                   time_units=time_units,
-                                   transient_timesteps=transient_timesteps,
-                                   perlen=perlen,
-                                   nstp=nstp,
-                                   tsmult=tsmult)
-
-tdis_perioddata = [(model_ds.perlen, model_ds.nstp,
-                    model_ds.tsmult)] * model_ds.nper
-
-# %% SIM
-# Create the Flopy simulation object
-sim = fp.mf6.MFSimulation(sim_name=model_name,
-                          exe_name='mf6',
-                          version='mf6',
-                          sim_ws=model_ws)
-
-# %% TDIS
-tdis = fp.mf6.ModflowTdis(sim,
-                          pname='tdis',
-                          time_units=model_ds.time_units,
-                          nper=model_ds.nper,
-                          start_date_time=model_ds.start_time,
-                          perioddata=tdis_perioddata)
-
-# %% GWF
-model_nam_file = '{}.nam'.format(model_name)
-gwf = fp.mf6.ModflowGwf(sim,
-                        modelname=model_name,
-                        model_nam_file=model_nam_file)
-
-# %% IMS
-ims = fp.mf6.ModflowIms(sim,
-                        pname='ims',
-                        complexity='SIMPLE')
-
-# %% Define modflow grid
-
-# extent = (111900.0, 116450.0, 442700.0, 447450.0)
-# extent = (112000.0, 115200.0, 444800.0, 447000.0)
-bounds = sfw.geometry.total_bounds
-extent = (bounds[0], bounds[2], bounds[1], bounds[3])
-
-# geef hier waarden op
-delr = 50.            # zelfde als dx
-delc = 50.            # zelfde als dy
-angrot = 0            # nog niet geimplementeerd
-length_units = 'METERS'
-
-# redefine extent, nrow & ncol (fit to regis)
-extent, nrow, ncol = mgrid.fit_extent_to_regis(list(extent), delr, delc)
-
-# get regis dataset
-regis_path = os.path.join(datadir, 'regis_ugw_test2.nc')
-regis_ds_raw = xr.open_dataset(regis_path).sel(x=slice(extent[0], extent[1]),
-                                               y=slice(extent[2], extent[3]))
-
-# gebruik dit alleen als je het aantal modellagen wil
-# aanpassen n.a.v. het aantal actieve regis lagen
-nlay, lay_sel = mgrid.get_number_of_layers_from_regis(regis_ds_raw)
-regis_ds_raw = regis_ds_raw.sel(layer=lay_sel)
-
-# convert regis dataset to grid
-regis_ds = util.get_regis_dataset(gridtype='structured',
-                                  regis_ds_raw=regis_ds_raw,
-                                  extent=extent,
-                                  delr=delr,
-                                  delc=delc,
-                                  interp_method="nearest",
-                                  cachedir=cachedir,
-                                  fname_netcdf='regis_ugw_test2.nc',
-                                  use_cache=use_cache)
-
-# %% get model_ds, add idomain, top & bot
-model_ds = mgrid.update_model_ds_from_regis_ds(model_ds, regis_ds,
-                                               keep_vars=['x', 'y'],
-                                               verbose=True)
-model_ds = mgrid.add_idomain_from_bottom_to_dataset(regis_ds['bottom'],
-                                                    model_ds)
-model_ds = subsurface.add_top_bot_to_model_ds(regis_ds,
-                                              model_ds,
-                                              gridtype='structured')
-
-# %% flow parameters
-anisotropy = 10
-confined = True
-fill_value_kh = 1.
-fill_value_kv = 0.1
-
-# berekenen
-if confined:
-    icelltype = 0
-else:
-    icelltype = 1
-
-model_ds = subsurface.add_kh_kv_from_regis_to_dataset(regis_ds,
-                                                      model_ds,
-                                                      anisotropy,
-                                                      fill_value_kh,
-                                                      fill_value_kv)
-
-
-# %% DIS
-
-# update idomain on adjusted tops and bots
-model_ds['thickness'] = mgrid.get_thickness_from_topbot(
-    model_ds['top'], model_ds['bot'])
-model_ds['idomain'] = mgrid.update_idomain_from_thickness(
-    model_ds['idomain'], model_ds['thickness'], 1)
-model_ds['first_active_layer'] = mgrid.get_first_active_layer_from_idomain(
-    model_ds['idomain'])
-
-# Create DIS package
-dis = fp.mf6.ModflowGwfdis(gwf,
-                           pname='dis',
-                           length_units=length_units,
-                           xorigin=model_ds.extent[0],
-                           yorigin=model_ds.extent[2],
-                           angrot=angrot,
-                           nlay=model_ds.dims['layer'],
-                           nrow=model_ds.dims['y'],
-                           ncol=model_ds.dims['x'],
-                           delr=model_ds.delr,
-                           delc=model_ds.delc,
-                           top=model_ds['top'].data,
-                           botm=model_ds['bot'].data,
-                           idomain=model_ds['idomain'].data,
-                           filename='{}.dis'.format(model_name))
-
-# %% Add information about the surface level (also bathymetry)
-# add the surface level of each grid cell
-model_ds['area'] = (('y', 'x'), mgrid.get_surface_area(gwf))
-
-# get the minimum ahn level in each cell
-ahn_fname = ahn.get_ahn_within_extent(model_ds.attrs['extent'],
-                                      return_fname=True)
-resampling = rasterio.enums.Resampling.min
-model_ds['ahn_min'] = mgrid.raster_to_quadtree_grid(ahn_fname, model_ds,
-                                                    resampling=resampling)
-resampling = rasterio.enums.Resampling.average
-model_ds['ahn_average'] = mgrid.raster_to_quadtree_grid(ahn_fname, model_ds,
-                                                        resampling=resampling)
-resampling = rasterio.enums.Resampling.max
-model_ds['ahn_max'] = mgrid.raster_to_quadtree_grid(ahn_fname, model_ds,
-                                                    resampling=resampling)
-
-# read Bathymetry of river data
-fname = os.path.join(datadir, 'Bathymetry', 'bathymetry_masks.shp')
-bathshp = gpd.read_file(fname)
-bathshp["FILE"] = bathshp["FILE"].apply(lambda fp: fp.replace(
-    "\\", "/") if isinstance(fp, str) else None)
-extent_polygon = surface_water.extent2polygon(model_ds.attrs['extent'])
-mask = bathshp.intersects(extent_polygon)
-bathshp = bathshp[mask]
-bath = xr.full_like(model_ds['top'], np.NaN)
-for file in bathshp['FILE']:
-    fname = os.path.join(datadir, file.replace('../data/sources/', ''))
-    # get the minimum bathemetry-level in each cell
-    resampling = rasterio.enums.Resampling.min
-    zt = mgrid.raster_to_quadtree_grid(fname, model_ds, resampling=resampling)
-    # update bath when zt is lower
-    bath = bath.where(np.isnan(zt) | (bath < zt), zt)
-# apparently bathemetry is in mm (need to check if this is always the case)
-model_ds['bathymetry'] = bath = bath / 1000.
-
-# %% NPF
-npf = fp.mf6.ModflowGwfnpf(gwf,
-                           pname='npf',
-                           icelltype=icelltype,
-                           k=model_ds['kh'].data,
-                           k33=model_ds['kv'].data,
-                           save_flows=True,
-                           save_specific_discharge=True)
-
-# %% STO
-sy = 0.2
-ss = 1e-5
-
-if not model_ds.steady_state:
-
-    if model_ds.steady_start:
-        sts_spd = {0: True}
-        trn_spd = {1: True}
-    else:
-        sts_spd = None
-        trn_spd = {0: True}
-
-    sto = fp.mf6.ModflowGwfsto(gwf,
-                               pname='sto',
-                               save_flows=True,
-                               iconvert=1,
-                               ss=ss,
-                               sy=sy,
-                               steady_state=sts_spd,
-                               transient=trn_spd)
-
-# %% IC
-starting_head = 1.0
-
-# Create the initial conditions array
-layer_store_type = [
-    fp.mf6.data.mfdatastorage.DataStorageType.internal_constant
-]
-
-starting_head = fp.mf6.ModflowGwfic.strt.empty(gwf,
-                                               layered=False,
-                                               data_storage_type_list=layer_store_type,
-                                               default_value=1.0)
-
-# Create IC package
-ic = fp.mf6.ModflowGwfic(gwf,
-                         pname='ic',
-                         strt=starting_head)
-
-# %% RCH
-rech = 1e-3  # m/day
-
-rch = fp.mf6.ModflowGwfrcha(gwf,
-                            pname="rch",
-                            recharge=rech)
-
-# %% RIV
-
-mask_bathymetry = (~sfw.has_bath &
-                   ~sfw.has_slope &
-                   (sfw.admin != "RWS") &
-                   (~sfw.src_id_wla.isna()))
-sfw = sfw.loc[mask_bathymetry]
-
-# check implausible rbots
-mask = (sfw["BL"] > sfw[["ZP", "WP"]].min(axis=1))
-if mask.sum() > 0:
-    print(f"Warning! RBOT above waterlevel in {mask.sum()} cases!")
-    print("... setting RBOT 1 m below lowest water level")
-    sfw.loc[mask, "BL"] = (sfw.loc[mask, ["ZP", "WP"]].min(axis=1) - 1.0).values
-
-# cut geodataframe by the grid  (no caching yet)
-sfw_grid = surface_water.gdf2grid(sfw, gwf, method="vertex")
-
-if riv_method == "aggregated":
-    boundnames = False
-
-    # Post process intersection result
-    gr = sfw_grid.groupby(by="cellid")
-    calc_cols = ["ZP", "WP"]
-    mdata = pd.DataFrame(index=gr.groups.keys())
-    for igr, group in tqdm(gr):
-        idf = group
-
-        for icol in calc_cols:
-            # area-weighted
-            mdata.loc[igr, icol] = \
-                (idf.area * idf[icol]).sum(skipna=False) / idf.area.sum()
-
-        # lowest rbot
-        lowest_rbot = idf["BL"].min()
-        lowest_lvl = mdata.loc[igr, calc_cols].min()
-        if np.isnan(lowest_lvl) or np.isnan(lowest_rbot):
-            lowest_rbot = np.nan
-            raise ValueError("RBOT is NaN!")
-        else:
-            if lowest_rbot >= lowest_lvl:
-                lowest_rbot = lowest_lvl - 0.5
-        mdata.loc[igr, "BL"] = lowest_rbot
-
-        # estimate length from polygon (for shapefactor > 4)
-        shape_factor = idf.length / np.sqrt(idf.area)
-        len_est1 = (
-            idf.length - np.sqrt(idf.length**2 - 16 * idf.area)) / 4
-        len_est2 = (
-            idf.length + np.sqrt(idf.length**2 - 16 * idf.area)) / 4
-        len_est = pd.concat([len_est1, len_est2], axis=1).max(axis=1)
-
-        # estimate length from minimum rotated rectangle (for shapefactor < 4)
-        min_rect = idf.geometry.apply(lambda g: g.minimum_rotated_rectangle)
-        xy = min_rect.apply(lambda g: np.sqrt(
-            (np.array(g.exterior.xy[0]) - np.array(g.exterior.xy[0][0]))**2 +
-            (np.array(g.exterior.xy[1]) - np.array(g.exterior.xy[1][0]))**2))
-        len_est3 = xy.apply(lambda a: np.partition(a.flatten(), -2)[-2])
-
-        # update length estimate where shape factor is lower than 4
-        len_est.loc[shape_factor < 4] = len_est3.loc[shape_factor < 4]
-
-        mdata.loc[igr, "len_estimate"] = len_est.sum()
-
-        # area
-        mdata.loc[igr, "area"] = idf.area.sum()
-
-        # De Lange Params
-        laytop = model_ds.top.isel(x=igr[1], y=igr[0])
-        laybot = model_ds.bot.isel(x=igr[1], y=igr[0])
-
-        A = model_ds.delr * model_ds.delc  # cell area
-        H0 = laytop.data - laybot.data[0]  # layer thickness
-        kv = model_ds['kv'].data[0, igr[0], igr[1]]
-        kh = model_ds['kh'].data[0, igr[0], igr[1]]
-        c1 = 0.0  # resistance between phreatic layer and regional aquifer
-
-        li = mdata.loc[igr, "len_estimate"]  # length
-        B = mdata.loc[igr, "area"] / li  # width
-        c0 = 1.0  # river bottom resistance
-        p = idf.loc[idf.area.idxmax(), ["ZP", "WP"]].mean()  # waterlevel
-        N = 1e-3  # recharge
-
-        pstar, cstar, cond = de_lange(A, H0, kv, kh, c1, li, B, c0, p, N)
-        if cond < 0:
-            warnings.warn("Calculated conductance (De Lange) is < 0!")
-        mdata.loc[igr, "pstar"] = pstar
-        mdata.loc[igr, "cstar"] = cstar
-        mdata.loc[igr, "cond"] = cond
-
-        # wla of largest surface water feature
-        name_largest = idf.loc[idf.area.idxmax(), "src_id_wla"]
-        mdata.loc[igr, "name_largest"] = name_largest
-
-    spd = []
-    cbot = 1.0  # bottom resistance, days
-
-    for cellid, row in mdata.iterrows():
-        rbot = row["BL"]
-
-        if steady_state:
-            stage = row[["ZP", "WP"]].mean()  # mean level summer/winter
-        else:
-            stage = row["name_largest"]
-            if stage is None:
-                # if delange:
-                #     stage = row["pstar"]
-                # else:
-                stage = row[["ZP", "WP"]].mean()
-            elif isinstance(stage, str):
-                stage = stage.replace(".", "_")
-            elif stage.isna():
-                continue
-        if delange:
-            cond = row["cond"]
-        else:
-            cond = row["area"] / cbot
-        # rbot = row["BL"] if row["BL"] < stage else stage - 1.0
-<<<<<<< HEAD
-
-        if np.isnan(cond):
-            continue
-            # raise ValueError()
-        if np.isnan(rbot):
-            continue
-            # raise ValueError()
-
-        for nlay in layers:
-            cid = (nlay,) + cellid
-=======
-        lays, conds = surface_water.distribute_cond_over_lays(cond,
-                                                              cellid,
-                                                              rbot,
-                                                              model_ds.top,
-                                                              model_ds.bot,
-                                                              model_ds.idomain,
-                                                              model_ds.kh)
-        for lay, cond in zip(lays, conds):
-            cid = (lay,) + cellid
->>>>>>> 652ced0c
-            spd.append([cid, stage, cond, rbot])
-
-elif riv_method == "individual":
-    boundnames = True
-    sfw_grid.loc[sfw_grid['name'].isna(), 'name'] = ''
-
-    spd = []
-    cbot = 1.0
-    for row in tqdm(sfw_grid.itertuples(), total=sfw_grid.shape[0]):
-        if steady_state:
-            stage = (row.ZP + row.WP)/2  # mean level summer/winter
-        else:
-            stage = row.src_id_wla.replace(".", "_")
-        cond = row.geometry.area / cbot
-        rbot = row.BL if row.BL < row.WP else row.WP - 1.0
-        name = row.name.replace(" ", "_")
-        lays, conds = surface_water.distribute_cond_over_lays(cond,
-                                                              row.cellid,
-                                                              rbot,
-                                                              model_ds.top,
-                                                              model_ds.bot,
-                                                              model_ds.idomain,
-                                                              model_ds.kh)
-        for lay, cond in zip(lays, conds):
-            cid = (lay,) + row.cellid
-            spd.append([cid, stage, cond, rbot, name])
-
-else:
-    raise ValueError(
-        f"Invalid method for creating RIV package: '{riv_method}'")
-
-
-riv = fp.mf6.ModflowGwfriv(gwf,
-                           stress_period_data=spd,
-                           boundnames=boundnames,
-                           save_flows=True,
-                           maxbound=len(spd))
-
-if boundnames:
-    # build obs data
-    riv_obs = {'riv_flows.csv': [
-        ('H_IJssel', 'RIV', 'Gekanaliseerde_Hollandsche_IJssel'),
-        ('Gr_Keulevaart', 'RIV', 'Tiendwegwetering_Groot_Keulevaart'),
-        ('Vlist', 'RIV', 'Vlist')]}
-
-    # initialize obs package
-    riv.obs.initialize(filename=f'{model_name}.riv.obs',
-                       digits=9,
-                       print_input=True,
-                       continuous=riv_obs)
-
-# model period
-mstart = pd.Timestamp(start_time)
-mend = model_ds.time.isel(time=-1).to_pandas()
-
-if not steady_state:
-    tseries_list = []
-
-    for peilvak in sfw.src_id_wla.unique():
-        if peilvak is None:
-            continue
-        peilen = sfw.loc[sfw.src_id_wla == peilvak, ["ZP", "WP"]].iloc[0]
-
-        if peilen.isna().any():
-            continue
-
-        dt = pd.date_range(mstart, mend, freq="MS")
-        dt_apr_oct = [i for i in dt if i.month in [4, 10]]
-        doffset = pd.tseries.offsets.DateOffset(months=6)
-        dt_apr_oct.insert(0, dt_apr_oct[0] - doffset)
-        dt_apr_oct.append(dt_apr_oct[-1] + doffset)
-        dt = pd.DatetimeIndex(dt_apr_oct)
-        dtnum = ((dt - mstart).days).to_numpy()
-        dtnum[dtnum < 0] = 0.0
-        ts = pd.Series(index=dtnum, dtype=float)
-        ts.where(dt.month == 4, peilen.ZP, inplace=True)
-        ts.where(dt.month == 10, peilen.WP, inplace=True)
-        ts.name = peilvak.replace(".", "_")
-        tseries_list.append(ts)
-
-    ts0 = tseries_list[0]
-    riv.ts.initialize(filename=f'{ts0.name}.ts',
-                      timeseries=list(zip(ts0.index.to_list(), ts0.to_list())),
-                      time_series_namerecord=ts0.name,
-                      interpolation_methodrecord='stepwise')
-    for its in tseries_list[1:]:
-        riv.ts.append_package(filename=f'{its.name}.ts',
-                              timeseries=list(
-                                  zip(its.index.to_list(), its.to_list())),
-                              time_series_namerecord=its.name,
-                              interpolation_methodrecord='stepwise')
-
-# %% RIV2
-fname = os.path.join(datadir, '20200603_044.zip')
-
-riv2stn = {}
-riv2stn['Amsterdam-Rijnkanaal Betuwepand'] = ['Tiel Kanaal']
-riv2stn['Amsterdam-Rijnkanaal Noordpand'] = ['Amsterdam Surinamekade',
-                                             'Weesp West', 'Maarssen',
-                                             'Nieuwegein',
-                                             'Wijk bij Duurstede kanaal']
-riv2stn['Bedijkte Maas'] = ['Lith boven', 'Megen dorp', 'Grave beneden']
-riv2stn['Beneden Maas'] = ['Heesbeen', 'Empel beneden', 'Lith dorp']
-riv2stn['Bovenrijn, Waal'] = ['Vuren', 'Zaltbommel', 'Tiel Waal', 'Dodewaard',
-                              'Nijmegen haven']
-riv2stn['Boven- en Beneden Merwede'] = ['Dordrecht',
-                                        'Werkendam buiten',
-                                        'Vuren']
-riv2stn['Dordtse Biesbosch'] = ['Moerdijk', 'Werkendam buiten']
-riv2stn['Hollandsche IJssel'] = ['Krimpen a/d IJssel', 'Gouda brug']
-riv2stn['Markermeer'] = ['Schellingwouderbrug', 'Hollandse brug']
-riv2stn['Nederrijn, Lek'] = ['Hagestein boven', 'Culemborg brug',
-                             'Amerongen beneden', 'Amerongen boven',
-                             'Grebbe', 'Driel beneden']
-riv2stn['Noordzeekanaal'] = ['IJmuiden binnen', 'Buitenhuizen (kilometer 10)',
-                             'Amsterdam Surinamekade', 'Weesp West']
-riv2stn['Oude Maas'] = ['Krimpen a/d IJssel', 'Krimpen a/d Lek',
-                        'Schoonhoven', 'Hagestein beneden']
-riv2stn['Randmeren-zuid'] = ['Hollandse brug', 'Nijkerk west']
-riv2stn['Randmeren-oost'] = ['Nijkerk Nuldernauw', 'Elburg']
-
-gdfv = rws.get_river_polygons(extent)
-gdfl = rws.get_river_lines(extent)
-if not os.path.isfile(fname):
-    msg = ('Connot find file {0}. Please run below code (after changing '
-           'your e-mail adress) to request data and place requested '
-           'file in {0}.')
-    raise(Exception(msg.format(fname)))
-    surface_water.request_waterinfo_waterlevels(riv2stn, '<mail_adress>',
-                                                tmin=model_ds.time.values[0],
-                                                tmax=model_ds.time.values[-1])
-model_ds['bathymetry'] = model_ds['bathymetry'].fillna(model_ds['ahn_min'])
-surface_water.waterinfo_to_ghb(fname, riv2stn, gdfv, gwf, model_ds, gdfl=gdfl)
-
-# %% OC
-
-# Create the output control package
-headfile = f'{model_name}.hds'
-head_filerecord = [headfile]
-budgetfile = f'{model_name}.cbb'
-budget_filerecord = [budgetfile]
-saverecord = [('HEAD', 'ALL'),
-              ('BUDGET', 'ALL')]
-
-oc = fp.mf6.ModflowGwfoc(gwf,
-                         pname='oc',
-                         saverecord=saverecord,
-                         head_filerecord=head_filerecord,
-                         budget_filerecord=budget_filerecord)
-
-# %% Write simulation files
-sim.write_simulation()
-
-# %% Run model
-success, buff = sim.run_simulation()
-print("Model ran successfully:", success)
-
-# %% plot riv
-
-mpl.interactive(True)
-
-# open head file
-fname = os.path.join(model_ws, headfile)
-hds = fp.utils.HeadFile(fname)
-h = hds.get_data(kstpkper=(0, 0))
-
-# open budgetfile
-fname = os.path.join(model_ws, budgetfile)
-cbc = fp.utils.CellBudgetFile(fname)
-
-spdis = cbc.get_data(text="SPDIS")
-qriv = cbc.get_data(kstpkper=(0, 0), text="RIV")[0]
-qriv3D = cbc.create3D(qriv, 1, gwf.modelgrid.nrow, gwf.modelgrid.ncol)
-qghb = cbc.get_data(kstpkper=(0, 0), text="GHB")[0]
-qghb3D = cbc.create3D(qghb, gwf.modelgrid.nlay, gwf.modelgrid.nrow,
-                      gwf.modelgrid.ncol)[0]
-
-q3D = qriv3D.data + qghb3D.data
-
-qx, qy, qz = fp.utils.postprocessing.get_specific_discharge(gwf,
-                                                            fname,
-                                                            precision="double")
-
-# %% plot heads and flow quiver
-
-fig, ax = plt.subplots(1, 1, figsize=(14, 10))
-mapview = fp.plot.PlotMapView(model=gwf)
-qm = mapview.plot_array(h[0], cmap="RdBu")
-qv = mapview.plot_vector(qx, qy, istep=1, jstep=1, normalize=False,
-                         scale=2, alpha=0.75, width=.00175,
-                         headwidth=3, headlength=3, headaxislength=2,
-                         pivot="mid")
-
-divider = make_axes_locatable(ax)
-cax = divider.append_axes('right', size='3%', pad=0.05)
-cbar = plt.colorbar(qm, cax=cax)
-cbar.set_label("head (m NAP)")
-ax.set_title("Grondwaterstand en stroming")
-fig.savefig(os.path.join(figdir, "head_layer0_quiver.png"),
-            bbox_inches="tight", dpi=150)
-
-fig, ax = plt.subplots(1, 1, figsize=(14, 10))
-mapview = fp.plot.PlotMapView(model=gwf)
-qm = mapview.plot_array(h[0], cmap="RdBu")
-qv = mapview.plot_vector(qx, qy, istep=1, jstep=1, normalize=True,
-                         width=.001, headwidth=4, headlength=5,
-                         headaxislength=4,
-                         pivot="mid")
-
-divider = make_axes_locatable(ax)
-cax = divider.append_axes('right', size='3%', pad=0.05)
-cbar = plt.colorbar(qm, cax=cax)
-cbar.set_label("head (m NAP)")
-ax.set_title("Grondwaterstand en stroming (genormaliseerd)")
-fig.savefig(os.path.join(figdir, "head_layer0_norm-quiver.png"),
-            bbox_inches="tight", dpi=150)
-
-# %% plot river leakage
-
-fig, ax = plt.subplots(1, 1, figsize=(14, 10))
-mapview = fp.plot.PlotMapView(model=gwf)
-qm = mapview.plot_array(q3D / (delr * delc) * 1e3, cmap="RdBu_r")
-divider = make_axes_locatable(ax)
-cax = divider.append_axes('right', size='3%', pad=0.05)
-cbar = plt.colorbar(qm, cax=cax)
-cbar.set_label("Kwel/Infiltratie (mm/d)")
-fig.savefig(os.path.join(figdir, "river_leakage.png"),
-            bbox_inches="tight", dpi=150)
-
-# %% compare to obs
-
-# import hydropandas as hpd
-# oc_dino = hpd.ObsCollection.from_dino(extent=extent, verbose=True)
-# oc_dino.to_pickle(os.path.join(cachedir, 'oc_dino.pklz'))
-
-oc_dino = pd.read_pickle(os.path.join(cachedir, 'oc_dino.pklz'))
-oc_dino[['start_date', 'end_date']] = oc_dino.stats.get_first_last_obs_date()
-oc_dino = oc_dino[oc_dino['end_date'] > model_ds.time[0].data]
-oc_dino['modellayer'] = oc_dino.gwobs.get_modellayers(gwf, verbose=False)
-
-for i, row in oc_dino.iterrows():
-    x = row['x']
-    y = row['y']
-
-    lay = row['modellayer']
-    if np.isnan(lay):
-        continue
-
-    # get observations in model period
-    obs_plot = row['obs'].loc[model_ds.time.data[0]:model_ds.time.data[-1],
-                              'stand_m_tov_nap']
-    obs_plot.columns = [i]
-
-    # plot if there are any observations
-    if not obs_plot.empty:
-        if ((obs_plot.index[-1] > model_ds.time.data[0]) and
-                (obs_plot.index[0] < model_ds.time.data[-1])):
-
-            # create figure
-            fig, ax = plt.subplots(figsize=(12, 6))
-
-            # get model heads
-            idx = gwf.modelgrid.intersect(x, y)
-            hds_idx = [hds.get_data(totim=tim, mflay=lay)[idx] for
-                       tim in hds.times]
-            hds_df = pd.DataFrame(index=pd.to_datetime(model_ds.time.data),
-                                  data={f'model head lay {lay}': hds_idx})
-
-            # plot heads
-            hds_df.plot(ax=ax, marker='o', lw=0.2, x_compat=True)
-
-            # plot obs
-            obs_day = obs_plot.groupby(obs_plot.index).mean()
-            obs_day.plot(ax=ax, marker='.', lw=1.0, markersize=5,
-                         label=i, x_compat=True)
-
-            # set axes
-            ax.set_xlim(model_ds.time.data[0], model_ds.time.data[-1])
-            ax.legend(loc=2)
-            ax.grid(b=True)
-            ax.set_ylabel("Stijghoogte (m NAP)")
-
-# %%
-end = default_timer()
-print(f"Elapsed time: {end-start:.1f} s")
+import sys
+import os
+import warnings
+from timeit import default_timer
+
+import geopandas as gpd
+import matplotlib as mpl
+import matplotlib.pyplot as plt
+import numpy as np
+import pandas as pd
+import xarray as xr
+import rasterio
+from mpl_toolkits.axes_grid1 import make_axes_locatable
+from tqdm import tqdm
+import flopy as fp  # latest develop branch
+
+# import modules from NHFLO repo (for now)
+sys.path.insert(2, "../../../../NHFLO/NHFLOPY")
+from modules import mgrid, mtime, subsurface, util, rws, surface_water, ahn
+from utils import de_lange
+
+start = default_timer()
+
+mpl.interactive(True)
+
+# %% Model settings
+
+use_cache = True
+model_ws = r'../../model/schoonhoven'
+model_name = 'schoonhoven'
+
+# method
+riv_method = "aggregated"
+delange = True
+
+# geef hier paths op
+datadir = r'../../../data'
+figdir = os.path.join(model_ws, 'figure')
+cachedir = os.path.join(model_ws, 'cache')
+
+# verander dit niet
+if not os.path.exists(model_ws):
+    os.makedirs(model_ws)
+
+if not os.path.exists(figdir):
+    os.mkdir(figdir)
+
+if not os.path.exists(cachedir):
+    os.mkdir(cachedir)
+
+# %% Shapefile (for RIV and extent)
+# read shapefile
+water_shp = os.path.join(datadir, "modflow_sfw_schoonhoven", "waterareas.shp")
+sfw = gpd.read_file(water_shp)
+
+# %% Time discretization
+# general
+time_units = 'DAYS'
+nstp = 1
+tsmult = 1.0
+
+# steady-state/transient
+steady_state = False  # steady state flag
+start_time = '2019-01-01'  # start time (after the steady state period)
+
+# no. of transient time steps (only if steady is False)
+transient_timesteps = int(365 / 10)
+steady_start = True  # if True start transient model with steady timestep
+perlen = 10  # length of timestep in time_units (see below)
+
+# %% time discretization
+model_ds = mtime.get_model_ds_time(start_time=start_time,
+                                   steady_state=steady_state,
+                                   steady_start=steady_start,
+                                   time_units=time_units,
+                                   transient_timesteps=transient_timesteps,
+                                   perlen=perlen,
+                                   nstp=nstp,
+                                   tsmult=tsmult)
+
+tdis_perioddata = [(model_ds.perlen, model_ds.nstp,
+                    model_ds.tsmult)] * model_ds.nper
+
+# %% SIM
+# Create the Flopy simulation object
+sim = fp.mf6.MFSimulation(sim_name=model_name,
+                          exe_name='mf6',
+                          version='mf6',
+                          sim_ws=model_ws)
+
+# %% TDIS
+tdis = fp.mf6.ModflowTdis(sim,
+                          pname='tdis',
+                          time_units=model_ds.time_units,
+                          nper=model_ds.nper,
+                          start_date_time=model_ds.start_time,
+                          perioddata=tdis_perioddata)
+
+# %% GWF
+model_nam_file = '{}.nam'.format(model_name)
+gwf = fp.mf6.ModflowGwf(sim,
+                        modelname=model_name,
+                        model_nam_file=model_nam_file)
+
+# %% IMS
+ims = fp.mf6.ModflowIms(sim,
+                        pname='ims',
+                        complexity='SIMPLE')
+
+# %% Define modflow grid
+
+# extent = (111900.0, 116450.0, 442700.0, 447450.0)
+# extent = (112000.0, 115200.0, 444800.0, 447000.0)
+bounds = sfw.geometry.total_bounds
+extent = (bounds[0], bounds[2], bounds[1], bounds[3])
+
+# geef hier waarden op
+delr = 50.            # zelfde als dx
+delc = 50.            # zelfde als dy
+angrot = 0            # nog niet geimplementeerd
+length_units = 'METERS'
+
+# redefine extent, nrow & ncol (fit to regis)
+extent, nrow, ncol = mgrid.fit_extent_to_regis(list(extent), delr, delc)
+
+# get regis dataset
+regis_path = os.path.join(datadir, 'regis_ugw_test2.nc')
+regis_ds_raw = xr.open_dataset(regis_path).sel(x=slice(extent[0], extent[1]),
+                                               y=slice(extent[2], extent[3]))
+
+# gebruik dit alleen als je het aantal modellagen wil
+# aanpassen n.a.v. het aantal actieve regis lagen
+nlay, lay_sel = mgrid.get_number_of_layers_from_regis(regis_ds_raw)
+regis_ds_raw = regis_ds_raw.sel(layer=lay_sel)
+
+# convert regis dataset to grid
+regis_ds = util.get_regis_dataset(gridtype='structured',
+                                  regis_ds_raw=regis_ds_raw,
+                                  extent=extent,
+                                  delr=delr,
+                                  delc=delc,
+                                  interp_method="nearest",
+                                  cachedir=cachedir,
+                                  fname_netcdf='regis_ugw_test2.nc',
+                                  use_cache=use_cache)
+
+# %% get model_ds, add idomain, top & bot
+model_ds = mgrid.update_model_ds_from_regis_ds(model_ds, regis_ds,
+                                               keep_vars=['x', 'y'],
+                                               verbose=True)
+model_ds = mgrid.add_idomain_from_bottom_to_dataset(regis_ds['bottom'],
+                                                    model_ds)
+model_ds = subsurface.add_top_bot_to_model_ds(regis_ds,
+                                              model_ds,
+                                              gridtype='structured')
+
+# %% flow parameters
+anisotropy = 10
+confined = True
+fill_value_kh = 1.
+fill_value_kv = 0.1
+
+# berekenen
+if confined:
+    icelltype = 0
+else:
+    icelltype = 1
+
+model_ds = subsurface.add_kh_kv_from_regis_to_dataset(regis_ds,
+                                                      model_ds,
+                                                      anisotropy,
+                                                      fill_value_kh,
+                                                      fill_value_kv)
+
+
+# %% DIS
+
+# update idomain on adjusted tops and bots
+model_ds['thickness'] = mgrid.get_thickness_from_topbot(
+    model_ds['top'], model_ds['bot'])
+model_ds['idomain'] = mgrid.update_idomain_from_thickness(
+    model_ds['idomain'], model_ds['thickness'], 1)
+model_ds['first_active_layer'] = mgrid.get_first_active_layer_from_idomain(
+    model_ds['idomain'])
+
+# Create DIS package
+dis = fp.mf6.ModflowGwfdis(gwf,
+                           pname='dis',
+                           length_units=length_units,
+                           xorigin=model_ds.extent[0],
+                           yorigin=model_ds.extent[2],
+                           angrot=angrot,
+                           nlay=model_ds.dims['layer'],
+                           nrow=model_ds.dims['y'],
+                           ncol=model_ds.dims['x'],
+                           delr=model_ds.delr,
+                           delc=model_ds.delc,
+                           top=model_ds['top'].data,
+                           botm=model_ds['bot'].data,
+                           idomain=model_ds['idomain'].data,
+                           filename='{}.dis'.format(model_name))
+
+# %% Add information about the surface level (also bathymetry)
+# add the surface level of each grid cell
+model_ds['area'] = (('y', 'x'), mgrid.get_surface_area(gwf))
+
+# get the minimum ahn level in each cell
+ahn_fname = ahn.get_ahn_within_extent(model_ds.attrs['extent'],
+                                      return_fname=True)
+resampling = rasterio.enums.Resampling.min
+model_ds['ahn_min'] = mgrid.raster_to_quadtree_grid(ahn_fname, model_ds,
+                                                    resampling=resampling)
+resampling = rasterio.enums.Resampling.average
+model_ds['ahn_average'] = mgrid.raster_to_quadtree_grid(ahn_fname, model_ds,
+                                                        resampling=resampling)
+resampling = rasterio.enums.Resampling.max
+model_ds['ahn_max'] = mgrid.raster_to_quadtree_grid(ahn_fname, model_ds,
+                                                    resampling=resampling)
+
+# read Bathymetry of river data
+fname = os.path.join(datadir, 'Bathymetry', 'bathymetry_masks.shp')
+bathshp = gpd.read_file(fname)
+bathshp["FILE"] = bathshp["FILE"].apply(lambda fp: fp.replace(
+    "\\", "/") if isinstance(fp, str) else None)
+extent_polygon = surface_water.extent2polygon(model_ds.attrs['extent'])
+mask = bathshp.intersects(extent_polygon)
+bathshp = bathshp[mask]
+bath = xr.full_like(model_ds['top'], np.NaN)
+for file in bathshp['FILE']:
+    fname = os.path.join(datadir, file.replace('../data/sources/', ''))
+    # get the minimum bathemetry-level in each cell
+    resampling = rasterio.enums.Resampling.min
+    zt = mgrid.raster_to_quadtree_grid(fname, model_ds, resampling=resampling)
+    # update bath when zt is lower
+    bath = bath.where(np.isnan(zt) | (bath < zt), zt)
+# apparently bathemetry is in mm (need to check if this is always the case)
+model_ds['bathymetry'] = bath = bath / 1000.
+
+# %% NPF
+npf = fp.mf6.ModflowGwfnpf(gwf,
+                           pname='npf',
+                           icelltype=icelltype,
+                           k=model_ds['kh'].data,
+                           k33=model_ds['kv'].data,
+                           save_flows=True,
+                           save_specific_discharge=True)
+
+# %% STO
+sy = 0.2
+ss = 1e-5
+
+if not model_ds.steady_state:
+
+    if model_ds.steady_start:
+        sts_spd = {0: True}
+        trn_spd = {1: True}
+    else:
+        sts_spd = None
+        trn_spd = {0: True}
+
+    sto = fp.mf6.ModflowGwfsto(gwf,
+                               pname='sto',
+                               save_flows=True,
+                               iconvert=1,
+                               ss=ss,
+                               sy=sy,
+                               steady_state=sts_spd,
+                               transient=trn_spd)
+
+# %% IC
+starting_head = 1.0
+
+# Create the initial conditions array
+layer_store_type = [
+    fp.mf6.data.mfdatastorage.DataStorageType.internal_constant
+]
+
+starting_head = fp.mf6.ModflowGwfic.strt.empty(gwf,
+                                               layered=False,
+                                               data_storage_type_list=layer_store_type,
+                                               default_value=1.0)
+
+# Create IC package
+ic = fp.mf6.ModflowGwfic(gwf,
+                         pname='ic',
+                         strt=starting_head)
+
+# %% RCH
+rech = 1e-3  # m/day
+
+rch = fp.mf6.ModflowGwfrcha(gwf,
+                            pname="rch",
+                            recharge=rech)
+
+# %% RIV
+
+mask_bathymetry = (~sfw.has_bath &
+                   ~sfw.has_slope &
+                   (sfw.admin != "RWS") &
+                   (~sfw.src_id_wla.isna()))
+sfw = sfw.loc[mask_bathymetry]
+
+# check implausible rbots
+mask = (sfw["BL"] > sfw[["ZP", "WP"]].min(axis=1))
+if mask.sum() > 0:
+    print(f"Warning! RBOT above waterlevel in {mask.sum()} cases!")
+    print("... setting RBOT 1 m below lowest water level")
+    sfw.loc[mask, "BL"] = (sfw.loc[mask, ["ZP", "WP"]].min(axis=1) - 1.0).values
+
+# cut geodataframe by the grid  (no caching yet)
+sfw_grid = surface_water.gdf2grid(sfw, gwf, method="vertex")
+
+if riv_method == "aggregated":
+    boundnames = False
+
+    # Post process intersection result
+    gr = sfw_grid.groupby(by="cellid")
+    calc_cols = ["ZP", "WP"]
+    mdata = pd.DataFrame(index=gr.groups.keys())
+    for igr, group in tqdm(gr):
+        idf = group
+
+        for icol in calc_cols:
+            # area-weighted
+            mdata.loc[igr, icol] = \
+                (idf.area * idf[icol]).sum(skipna=False) / idf.area.sum()
+
+        # lowest rbot
+        lowest_rbot = idf["BL"].min()
+        lowest_lvl = mdata.loc[igr, calc_cols].min()
+        if np.isnan(lowest_lvl) or np.isnan(lowest_rbot):
+            lowest_rbot = np.nan
+            raise ValueError("RBOT is NaN!")
+        else:
+            if lowest_rbot >= lowest_lvl:
+                lowest_rbot = lowest_lvl - 0.5
+        mdata.loc[igr, "BL"] = lowest_rbot
+
+        # estimate length from polygon (for shapefactor > 4)
+        shape_factor = idf.length / np.sqrt(idf.area)
+        len_est1 = (
+            idf.length - np.sqrt(idf.length**2 - 16 * idf.area)) / 4
+        len_est2 = (
+            idf.length + np.sqrt(idf.length**2 - 16 * idf.area)) / 4
+        len_est = pd.concat([len_est1, len_est2], axis=1).max(axis=1)
+
+        # estimate length from minimum rotated rectangle (for shapefactor < 4)
+        min_rect = idf.geometry.apply(lambda g: g.minimum_rotated_rectangle)
+        xy = min_rect.apply(lambda g: np.sqrt(
+            (np.array(g.exterior.xy[0]) - np.array(g.exterior.xy[0][0]))**2 +
+            (np.array(g.exterior.xy[1]) - np.array(g.exterior.xy[1][0]))**2))
+        len_est3 = xy.apply(lambda a: np.partition(a.flatten(), -2)[-2])
+
+        # update length estimate where shape factor is lower than 4
+        len_est.loc[shape_factor < 4] = len_est3.loc[shape_factor < 4]
+
+        mdata.loc[igr, "len_estimate"] = len_est.sum()
+
+        # area
+        mdata.loc[igr, "area"] = idf.area.sum()
+
+        # De Lange Params
+        laytop = model_ds.top.isel(x=igr[1], y=igr[0])
+        laybot = model_ds.bot.isel(x=igr[1], y=igr[0])
+
+        A = model_ds.delr * model_ds.delc  # cell area
+        H0 = laytop.data - laybot.data[0]  # layer thickness
+        kv = model_ds['kv'].data[0, igr[0], igr[1]]
+        kh = model_ds['kh'].data[0, igr[0], igr[1]]
+        c1 = 0.0  # resistance between phreatic layer and regional aquifer
+
+        li = mdata.loc[igr, "len_estimate"]  # length
+        B = mdata.loc[igr, "area"] / li  # width
+        c0 = 1.0  # river bottom resistance
+        p = idf.loc[idf.area.idxmax(), ["ZP", "WP"]].mean()  # waterlevel
+        N = 1e-3  # recharge
+
+        pstar, cstar, cond = de_lange(A, H0, kv, kh, c1, li, B, c0, p, N)
+        if cond < 0:
+            warnings.warn("Calculated conductance (De Lange) is < 0!")
+        mdata.loc[igr, "pstar"] = pstar
+        mdata.loc[igr, "cstar"] = cstar
+        mdata.loc[igr, "cond"] = cond
+
+        # wla of largest surface water feature
+        name_largest = idf.loc[idf.area.idxmax(), "src_id_wla"]
+        mdata.loc[igr, "name_largest"] = name_largest
+
+    spd = []
+    cbot = 1.0  # bottom resistance, days
+
+    for cellid, row in mdata.iterrows():
+        rbot = row["BL"]
+
+        if steady_state:
+            stage = row[["ZP", "WP"]].mean()  # mean level summer/winter
+        else:
+            stage = row["name_largest"]
+            if stage is None:
+                # if delange:
+                #     stage = row["pstar"]
+                # else:
+                stage = row[["ZP", "WP"]].mean()
+            elif isinstance(stage, str):
+                stage = stage.replace(".", "_")
+            elif stage.isna():
+                continue
+        if delange:
+            cond = row["cond"]
+        else:
+            cond = row["area"] / cbot
+        # rbot = row["BL"] if row["BL"] < stage else stage - 1.0
+        lays, conds = surface_water.distribute_cond_over_lays(cond,
+                                                              cellid,
+                                                              rbot,
+                                                              model_ds.top,
+                                                              model_ds.bot,
+                                                              model_ds.idomain,
+                                                              model_ds.kh)
+        for lay, cond in zip(lays, conds):
+            cid = (lay,) + cellid
+            spd.append([cid, stage, cond, rbot])
+
+elif riv_method == "individual":
+    boundnames = True
+    sfw_grid.loc[sfw_grid['name'].isna(), 'name'] = ''
+
+    spd = []
+    cbot = 1.0
+    for row in tqdm(sfw_grid.itertuples(), total=sfw_grid.shape[0]):
+        if steady_state:
+            stage = (row.ZP + row.WP)/2  # mean level summer/winter
+        else:
+            stage = row.src_id_wla.replace(".", "_")
+        cond = row.geometry.area / cbot
+        rbot = row.BL if row.BL < row.WP else row.WP - 1.0
+        name = row.name.replace(" ", "_")
+        lays, conds = surface_water.distribute_cond_over_lays(cond,
+                                                              row.cellid,
+                                                              rbot,
+                                                              model_ds.top,
+                                                              model_ds.bot,
+                                                              model_ds.idomain,
+                                                              model_ds.kh)
+        for lay, cond in zip(lays, conds):
+            cid = (lay,) + row.cellid
+            spd.append([cid, stage, cond, rbot, name])
+
+else:
+    raise ValueError(
+        f"Invalid method for creating RIV package: '{riv_method}'")
+
+
+riv = fp.mf6.ModflowGwfriv(gwf,
+                           stress_period_data=spd,
+                           boundnames=boundnames,
+                           save_flows=True,
+                           maxbound=len(spd))
+
+if boundnames:
+    # build obs data
+    riv_obs = {'riv_flows.csv': [
+        ('H_IJssel', 'RIV', 'Gekanaliseerde_Hollandsche_IJssel'),
+        ('Gr_Keulevaart', 'RIV', 'Tiendwegwetering_Groot_Keulevaart'),
+        ('Vlist', 'RIV', 'Vlist')]}
+
+    # initialize obs package
+    riv.obs.initialize(filename=f'{model_name}.riv.obs',
+                       digits=9,
+                       print_input=True,
+                       continuous=riv_obs)
+
+# model period
+mstart = pd.Timestamp(start_time)
+mend = model_ds.time.isel(time=-1).to_pandas()
+
+if not steady_state:
+    tseries_list = []
+
+    for peilvak in sfw.src_id_wla.unique():
+        if peilvak is None:
+            continue
+        peilen = sfw.loc[sfw.src_id_wla == peilvak, ["ZP", "WP"]].iloc[0]
+
+        if peilen.isna().any():
+            continue
+
+        dt = pd.date_range(mstart, mend, freq="MS")
+        dt_apr_oct = [i for i in dt if i.month in [4, 10]]
+        doffset = pd.tseries.offsets.DateOffset(months=6)
+        dt_apr_oct.insert(0, dt_apr_oct[0] - doffset)
+        dt_apr_oct.append(dt_apr_oct[-1] + doffset)
+        dt = pd.DatetimeIndex(dt_apr_oct)
+        dtnum = ((dt - mstart).days).to_numpy()
+        dtnum[dtnum < 0] = 0.0
+        ts = pd.Series(index=dtnum, dtype=float)
+        ts.where(dt.month == 4, peilen.ZP, inplace=True)
+        ts.where(dt.month == 10, peilen.WP, inplace=True)
+        ts.name = peilvak.replace(".", "_")
+        tseries_list.append(ts)
+
+    ts0 = tseries_list[0]
+    riv.ts.initialize(filename=f'{ts0.name}.ts',
+                      timeseries=list(zip(ts0.index.to_list(), ts0.to_list())),
+                      time_series_namerecord=ts0.name,
+                      interpolation_methodrecord='stepwise')
+    for its in tseries_list[1:]:
+        riv.ts.append_package(filename=f'{its.name}.ts',
+                              timeseries=list(
+                                  zip(its.index.to_list(), its.to_list())),
+                              time_series_namerecord=its.name,
+                              interpolation_methodrecord='stepwise')
+
+# %% RIV2
+fname = os.path.join(datadir, '20200603_044.zip')
+
+riv2stn = {}
+riv2stn['Amsterdam-Rijnkanaal Betuwepand'] = ['Tiel Kanaal']
+riv2stn['Amsterdam-Rijnkanaal Noordpand'] = ['Amsterdam Surinamekade',
+                                             'Weesp West', 'Maarssen',
+                                             'Nieuwegein',
+                                             'Wijk bij Duurstede kanaal']
+riv2stn['Bedijkte Maas'] = ['Lith boven', 'Megen dorp', 'Grave beneden']
+riv2stn['Beneden Maas'] = ['Heesbeen', 'Empel beneden', 'Lith dorp']
+riv2stn['Bovenrijn, Waal'] = ['Vuren', 'Zaltbommel', 'Tiel Waal', 'Dodewaard',
+                              'Nijmegen haven']
+riv2stn['Boven- en Beneden Merwede'] = ['Dordrecht',
+                                        'Werkendam buiten',
+                                        'Vuren']
+riv2stn['Dordtse Biesbosch'] = ['Moerdijk', 'Werkendam buiten']
+riv2stn['Hollandsche IJssel'] = ['Krimpen a/d IJssel', 'Gouda brug']
+riv2stn['Markermeer'] = ['Schellingwouderbrug', 'Hollandse brug']
+riv2stn['Nederrijn, Lek'] = ['Hagestein boven', 'Culemborg brug',
+                             'Amerongen beneden', 'Amerongen boven',
+                             'Grebbe', 'Driel beneden']
+riv2stn['Noordzeekanaal'] = ['IJmuiden binnen', 'Buitenhuizen (kilometer 10)',
+                             'Amsterdam Surinamekade', 'Weesp West']
+riv2stn['Oude Maas'] = ['Krimpen a/d IJssel', 'Krimpen a/d Lek',
+                        'Schoonhoven', 'Hagestein beneden']
+riv2stn['Randmeren-zuid'] = ['Hollandse brug', 'Nijkerk west']
+riv2stn['Randmeren-oost'] = ['Nijkerk Nuldernauw', 'Elburg']
+
+gdfv = rws.get_river_polygons(extent)
+gdfl = rws.get_river_lines(extent)
+if not os.path.isfile(fname):
+    msg = ('Connot find file {0}. Please run below code (after changing '
+           'your e-mail adress) to request data and place requested '
+           'file in {0}.')
+    raise(Exception(msg.format(fname)))
+    surface_water.request_waterinfo_waterlevels(riv2stn, '<mail_adress>',
+                                                tmin=model_ds.time.values[0],
+                                                tmax=model_ds.time.values[-1])
+model_ds['bathymetry'] = model_ds['bathymetry'].fillna(model_ds['ahn_min'])
+surface_water.waterinfo_to_ghb(fname, riv2stn, gdfv, gwf, model_ds, gdfl=gdfl)
+
+# %% OC
+
+# Create the output control package
+headfile = f'{model_name}.hds'
+head_filerecord = [headfile]
+budgetfile = f'{model_name}.cbb'
+budget_filerecord = [budgetfile]
+saverecord = [('HEAD', 'ALL'),
+              ('BUDGET', 'ALL')]
+
+oc = fp.mf6.ModflowGwfoc(gwf,
+                         pname='oc',
+                         saverecord=saverecord,
+                         head_filerecord=head_filerecord,
+                         budget_filerecord=budget_filerecord)
+
+# %% Write simulation files
+sim.write_simulation()
+
+# %% Run model
+success, buff = sim.run_simulation()
+print("Model ran successfully:", success)
+
+# %% plot riv
+
+mpl.interactive(True)
+
+# open head file
+fname = os.path.join(model_ws, headfile)
+hds = fp.utils.HeadFile(fname)
+h = hds.get_data(kstpkper=(0, 0))
+
+# open budgetfile
+fname = os.path.join(model_ws, budgetfile)
+cbc = fp.utils.CellBudgetFile(fname)
+
+spdis = cbc.get_data(text="SPDIS")
+qriv = cbc.get_data(kstpkper=(0, 0), text="RIV")[0]
+qriv3D = cbc.create3D(qriv, 1, gwf.modelgrid.nrow, gwf.modelgrid.ncol)
+qghb = cbc.get_data(kstpkper=(0, 0), text="GHB")[0]
+qghb3D = cbc.create3D(qghb, gwf.modelgrid.nlay, gwf.modelgrid.nrow,
+                      gwf.modelgrid.ncol)[0]
+
+q3D = qriv3D.data + qghb3D.data
+
+qx, qy, qz = fp.utils.postprocessing.get_specific_discharge(gwf,
+                                                            fname,
+                                                            precision="double")
+
+# %% plot heads and flow quiver
+
+fig, ax = plt.subplots(1, 1, figsize=(14, 10))
+mapview = fp.plot.PlotMapView(model=gwf)
+qm = mapview.plot_array(h[0], cmap="RdBu")
+qv = mapview.plot_vector(qx, qy, istep=1, jstep=1, normalize=False,
+                         scale=2, alpha=0.75, width=.00175,
+                         headwidth=3, headlength=3, headaxislength=2,
+                         pivot="mid")
+
+divider = make_axes_locatable(ax)
+cax = divider.append_axes('right', size='3%', pad=0.05)
+cbar = plt.colorbar(qm, cax=cax)
+cbar.set_label("head (m NAP)")
+ax.set_title("Grondwaterstand en stroming")
+fig.savefig(os.path.join(figdir, "head_layer0_quiver.png"),
+            bbox_inches="tight", dpi=150)
+
+fig, ax = plt.subplots(1, 1, figsize=(14, 10))
+mapview = fp.plot.PlotMapView(model=gwf)
+qm = mapview.plot_array(h[0], cmap="RdBu")
+qv = mapview.plot_vector(qx, qy, istep=1, jstep=1, normalize=True,
+                         width=.001, headwidth=4, headlength=5,
+                         headaxislength=4,
+                         pivot="mid")
+
+divider = make_axes_locatable(ax)
+cax = divider.append_axes('right', size='3%', pad=0.05)
+cbar = plt.colorbar(qm, cax=cax)
+cbar.set_label("head (m NAP)")
+ax.set_title("Grondwaterstand en stroming (genormaliseerd)")
+fig.savefig(os.path.join(figdir, "head_layer0_norm-quiver.png"),
+            bbox_inches="tight", dpi=150)
+
+# %% plot river leakage
+
+fig, ax = plt.subplots(1, 1, figsize=(14, 10))
+mapview = fp.plot.PlotMapView(model=gwf)
+qm = mapview.plot_array(q3D / (delr * delc) * 1e3, cmap="RdBu_r")
+divider = make_axes_locatable(ax)
+cax = divider.append_axes('right', size='3%', pad=0.05)
+cbar = plt.colorbar(qm, cax=cax)
+cbar.set_label("Kwel/Infiltratie (mm/d)")
+fig.savefig(os.path.join(figdir, "river_leakage.png"),
+            bbox_inches="tight", dpi=150)
+
+# %% compare to obs
+
+# import hydropandas as hpd
+# oc_dino = hpd.ObsCollection.from_dino(extent=extent, verbose=True)
+# oc_dino.to_pickle(os.path.join(cachedir, 'oc_dino.pklz'))
+
+oc_dino = pd.read_pickle(os.path.join(cachedir, 'oc_dino.pklz'))
+oc_dino[['start_date', 'end_date']] = oc_dino.stats.get_first_last_obs_date()
+oc_dino = oc_dino[oc_dino['end_date'] > model_ds.time[0].data]
+oc_dino['modellayer'] = oc_dino.gwobs.get_modellayers(gwf, verbose=False)
+
+for i, row in oc_dino.iterrows():
+    x = row['x']
+    y = row['y']
+
+    lay = row['modellayer']
+    if np.isnan(lay):
+        continue
+
+    # get observations in model period
+    obs_plot = row['obs'].loc[model_ds.time.data[0]:model_ds.time.data[-1],
+                              'stand_m_tov_nap']
+    obs_plot.columns = [i]
+
+    # plot if there are any observations
+    if not obs_plot.empty:
+        if ((obs_plot.index[-1] > model_ds.time.data[0]) and
+                (obs_plot.index[0] < model_ds.time.data[-1])):
+
+            # create figure
+            fig, ax = plt.subplots(figsize=(12, 6))
+
+            # get model heads
+            idx = gwf.modelgrid.intersect(x, y)
+            hds_idx = [hds.get_data(totim=tim, mflay=lay)[idx] for
+                       tim in hds.times]
+            hds_df = pd.DataFrame(index=pd.to_datetime(model_ds.time.data),
+                                  data={f'model head lay {lay}': hds_idx})
+
+            # plot heads
+            hds_df.plot(ax=ax, marker='o', lw=0.2, x_compat=True)
+
+            # plot obs
+            obs_day = obs_plot.groupby(obs_plot.index).mean()
+            obs_day.plot(ax=ax, marker='.', lw=1.0, markersize=5,
+                         label=i, x_compat=True)
+
+            # set axes
+            ax.set_xlim(model_ds.time.data[0], model_ds.time.data[-1])
+            ax.legend(loc=2)
+            ax.grid(b=True)
+            ax.set_ylabel("Stijghoogte (m NAP)")
+
+# %%
+end = default_timer()
+print(f"Elapsed time: {end-start:.1f} s")